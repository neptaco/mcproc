--- conflicted
+++ resolved
@@ -18,12 +18,6 @@
     #[error("IO error: {0}")]
     IoError(#[from] std::io::Error),
 
-<<<<<<< HEAD
-    #[error("Database error: {0}")]
-    DatabaseError(#[from] sqlx::Error),
-
-=======
->>>>>>> f08956ac
     #[error("Configuration error: {0}")]
     ConfigError(String),
 
