use crate::common::xdg;
use serde::{Deserialize, Serialize};
use std::path::PathBuf;

#[derive(Debug, Clone, Serialize, Deserialize)]
pub struct Config {
    /// File system paths
    pub paths: PathConfig,
    /// Daemon lifecycle configuration
    pub daemon: DaemonConfig,
    /// Process management configuration
    pub process: ProcessConfig,
    /// Logging configuration
    pub logging: LoggingConfig,
    /// API server configuration
    pub api: ApiConfig,
}

#[derive(Debug, Clone, Serialize, Deserialize)]
pub struct PathConfig {
    /// Base data directory (e.g., ~/.mcproc)
    pub data_dir: PathBuf,
    /// Directory for log files
    pub log_dir: PathBuf,
    /// PID file path for daemon process tracking
    pub pid_file: PathBuf,
    /// Unix domain socket path for client-daemon communication
    pub socket_path: PathBuf,
    /// Main daemon log file path
    pub daemon_log_file: PathBuf,
}

#[derive(Debug, Clone, Serialize, Deserialize)]
pub struct DaemonConfig {
    /// Maximum time to wait for daemon startup (milliseconds)
    pub startup_timeout_ms: u64,
    /// Grace period for processes to shut down during daemon shutdown (milliseconds)
    pub shutdown_grace_period_ms: u64,
    /// Interval for checking daemon stop status (milliseconds)
    pub stop_check_interval_ms: u64,
    /// Timeout for client connecting to daemon (seconds)
    pub client_connection_timeout_secs: u64,
    /// Time to wait after starting daemon before attempting connection (milliseconds)
    pub client_startup_wait_ms: u64,
}

#[derive(Debug, Clone, Serialize, Deserialize)]
pub struct LoggingConfig {
    /// Maximum size per log file in MB (not yet implemented)
    pub max_size_mb: u64,
    /// Maximum number of log files to keep (not yet implemented)
    pub max_files: u32,
    /// Size of in-memory ring buffer for each process
    pub ring_buffer_size: usize,
    /// Polling interval for log file following (milliseconds)
    pub follow_poll_interval_ms: u64,
}

#[derive(Debug, Clone, Serialize, Deserialize)]
pub struct ApiConfig {
    /// Unix socket file permissions (octal, e.g., 0o600)
    pub unix_socket_permissions: u32,
    /// Additional buffer time for gRPC requests beyond wait_timeout (seconds)
    pub grpc_request_buffer_secs: u64,
}

#[derive(Debug, Clone, Serialize, Deserialize)]
pub struct ProcessConfig {
    /// Startup configuration
    pub startup: ProcessStartupConfig,
    /// Restart configuration
    pub restart: ProcessRestartConfig,
    /// Port detection configuration
    pub port_detection: PortDetectionConfig,
}

#[derive(Debug, Clone, Serialize, Deserialize)]
pub struct ProcessStartupConfig {
    /// Default timeout for wait_for_log pattern matching (seconds)
    pub default_wait_timeout_secs: u32,
    /// Delay before health check when no wait_for_log pattern is provided (milliseconds)
    pub health_check_delay_ms: u64,
}

#[derive(Debug, Clone, Serialize, Deserialize)]
pub struct ProcessRestartConfig {
    /// Maximum number of automatic restart attempts (not yet implemented)
    pub max_attempts: u32,
    /// Delay between stop and start during restart (milliseconds)
    pub delay_ms: u64,
    /// Timeout for graceful process shutdown (milliseconds, not yet implemented)
    pub shutdown_timeout_ms: u64,
}

#[derive(Debug, Clone, Serialize, Deserialize)]
pub struct PortDetectionConfig {
    /// Initial delay before starting port detection (seconds)
    pub initial_delay_secs: u64,
    /// Interval between port detection attempts (seconds)
    pub interval_secs: u64,
    /// Maximum number of port detection attempts
    pub max_attempts: u32,
}

impl Default for Config {
    fn default() -> Self {
<<<<<<< HEAD
        // Get base directory
        let data_dir = Self::get_data_dir();
        let log_dir = data_dir.join("log");
=======
        // Get XDG directories
        let data_dir = xdg::get_data_dir();
        let state_dir = xdg::get_state_dir();
        let runtime_dir = xdg::get_runtime_dir();
        let log_dir = state_dir.join("log");
>>>>>>> f08956ac

        Self {
            paths: PathConfig {
                data_dir: data_dir.clone(),
                log_dir: log_dir.clone(),
                pid_file: runtime_dir.join("mcprocd.pid"),
                socket_path: runtime_dir.join("mcprocd.sock"),
                daemon_log_file: log_dir.join("mcprocd.log"),
            },
            daemon: DaemonConfig {
                startup_timeout_ms: 2000,
                shutdown_grace_period_ms: 500,
                stop_check_interval_ms: 100,
                client_connection_timeout_secs: 5,
                client_startup_wait_ms: 500,
            },
            process: ProcessConfig {
                startup: ProcessStartupConfig {
                    default_wait_timeout_secs: 30,
                    health_check_delay_ms: 500,
                },
                restart: ProcessRestartConfig {
                    max_attempts: 3,
                    delay_ms: 1000,
                    shutdown_timeout_ms: 5000,
                },
                port_detection: PortDetectionConfig {
                    initial_delay_secs: 3,
                    interval_secs: 3,
                    max_attempts: 30,
                },
            },
            logging: LoggingConfig {
                max_size_mb: 100,
                max_files: 10,
                ring_buffer_size: 10000,
                follow_poll_interval_ms: 100,
            },
            api: ApiConfig {
                unix_socket_permissions: 0o600,
                grpc_request_buffer_secs: 5,
            },
        }
    }
}

impl Config {
    /// Get the config file path
    pub fn get_config_file_path() -> PathBuf {
        xdg::get_config_dir().join("config.toml")
    }

    pub fn load() -> Result<Self, Box<dyn std::error::Error>> {
        let config_path = Self::get_config_file_path();

        if config_path.exists() {
            // Load from config file
            let contents = std::fs::read_to_string(&config_path)?;
            let config: Config = toml::from_str(&contents)?;
            Ok(config)
        } else {
            // Use defaults
            Ok(Self::default())
        }
    }

    pub fn ensure_directories(&self) -> std::io::Result<()> {
        std::fs::create_dir_all(&self.paths.data_dir)?;
        std::fs::create_dir_all(&self.paths.log_dir)?;

        // Ensure runtime directory exists
        if let Some(parent) = self.paths.socket_path.parent() {
            std::fs::create_dir_all(parent)?;
        }

        // Ensure config directory exists
        let config_dir = xdg::get_config_dir();
        std::fs::create_dir_all(&config_dir)?;

        Ok(())
    }

    // Convenience methods for accessing paths
    pub fn process_log_file(&self, process_name: &str) -> PathBuf {
        let safe_name = process_name.replace('/', "_");
        self.paths.log_dir.join(format!("{}.log", safe_name))
    }

    pub fn daemon_log_file(&self) -> PathBuf {
        self.paths.daemon_log_file.clone()
    }

    // Create a minimal config for CLI/client use (no daemon dependencies)
    pub fn for_client() -> Self {
        Self::default()
    }
}<|MERGE_RESOLUTION|>--- conflicted
+++ resolved
@@ -104,17 +104,11 @@
 
 impl Default for Config {
     fn default() -> Self {
-<<<<<<< HEAD
-        // Get base directory
-        let data_dir = Self::get_data_dir();
-        let log_dir = data_dir.join("log");
-=======
         // Get XDG directories
         let data_dir = xdg::get_data_dir();
         let state_dir = xdg::get_state_dir();
         let runtime_dir = xdg::get_runtime_dir();
         let log_dir = state_dir.join("log");
->>>>>>> f08956ac
 
         Self {
             paths: PathConfig {
