pub mod commands;
pub mod utils;

use crate::client::DaemonClient;
use crate::common::config::Config;
use clap::{Parser, Subcommand};
use commands::*;

#[derive(Parser)]
#[command(name = "mcproc")]
#[command(about = "CLI tool for managing development processes via mcprocd", long_about = None)]
pub struct Cli {
    /// Run as daemon
    #[arg(long, hide = true)]
    daemon: bool,

<<<<<<< HEAD
    /// Enable verbose output
    #[arg(short, long, global = true)]
    pub verbose: bool,

=======
>>>>>>> f08956ac
    #[command(subcommand)]
    command: Option<Commands>,
}

#[derive(Subcommand)]
pub enum Commands {
    /// Start or attach to a process
    Start(StartCommand),

    /// Stop a running process
    Stop(StopCommand),

    /// Restart a process
    Restart(RestartCommand),

    /// List running processes
    Ps(PsCommand),

    /// View process logs
    Logs(LogsCommand),

    /// Search process logs
    Grep(GrepCommand),

    /// Get path to process log file
    Logfile {
        /// Process name
        name: String,
    },

<<<<<<< HEAD
    /// Clean project (stop processes and delete logs)
    Clean(CleanCommand),

=======
>>>>>>> f08956ac
    /// MCP server management
    Mcp(McpCommand),

    /// Manage mcprocd daemon
    Daemon(DaemonCommand),

    /// Show version information
    Version(VersionCommand),
}

pub async fn run_cli() -> Result<(), Box<dyn std::error::Error>> {
    let cli = Cli::parse();

    // Check if --daemon flag is set
    if cli.daemon {
        return crate::daemon::run_daemon().await;
    }

    // If no command, show help
    let command = match cli.command {
        Some(cmd) => cmd,
        None => {
            use clap::CommandFactory;
            Cli::command().print_help()?;
            return Ok(());
        }
    };

    // Handle daemon command separately (doesn't need client connection)
    if let Commands::Daemon(cmd) = command {
        return cmd.execute().await;
    }

    // Connect to mcprocd
    let client = DaemonClient::connect(None).await?;

    // Execute command
    match command {
        Commands::Start(cmd) => cmd.execute(client).await?,
        Commands::Stop(cmd) => cmd.execute(client).await?,
        Commands::Restart(cmd) => cmd.execute(client).await?,
        Commands::Ps(cmd) => cmd.execute(client).await?,
        Commands::Logs(cmd) => cmd.execute(client).await?,
        Commands::Grep(cmd) => cmd.execute(client).await?,
        Commands::Logfile { name } => {
            let config = Config::for_client();
            let log_path = config.process_log_file(&name);
            println!("{}", log_path.display());
        }
        Commands::Clean(mut cmd) => {
            cmd.verbose = cli.verbose;
            cmd.execute(client).await?
        }
        Commands::Mcp(cmd) => cmd.execute(client).await?,
        Commands::Daemon(_) => unreachable!(), // Already handled above
        Commands::Version(cmd) => cmd.execute().await?,
    }

    Ok(())
}<|MERGE_RESOLUTION|>--- conflicted
+++ resolved
@@ -14,13 +14,10 @@
     #[arg(long, hide = true)]
     daemon: bool,
 
-<<<<<<< HEAD
     /// Enable verbose output
     #[arg(short, long, global = true)]
     pub verbose: bool,
 
-=======
->>>>>>> f08956ac
     #[command(subcommand)]
     command: Option<Commands>,
 }
@@ -51,12 +48,9 @@
         name: String,
     },
 
-<<<<<<< HEAD
     /// Clean project (stop processes and delete logs)
     Clean(CleanCommand),
 
-=======
->>>>>>> f08956ac
     /// MCP server management
     Mcp(McpCommand),
 
