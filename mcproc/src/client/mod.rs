--- conflicted
+++ resolved
@@ -1,11 +1,4 @@
 use crate::common::config::Config;
-<<<<<<< HEAD
-use proto::process_manager_client::ProcessManagerClient;
-use std::path::PathBuf;
-use std::time::Duration;
-use tonic::transport::{Channel, Endpoint, Uri};
-use tower::service_fn;
-=======
 use crate::common::version::VERSION;
 use proto::process_manager_client::ProcessManagerClient;
 use std::path::{Path, PathBuf};
@@ -13,7 +6,6 @@
 use tonic::transport::{Channel, Endpoint, Uri};
 use tower::service_fn;
 use tracing::warn;
->>>>>>> f08956ac
 
 #[derive(Clone)]
 pub struct DaemonClient {
@@ -100,10 +92,7 @@
             // when using Unix sockets. The actual connection is made via the socket_path.
             const DUMMY_URI_FOR_UNIX_SOCKET: &str = "http://[::]:50051";
 
-<<<<<<< HEAD
-=======
             let socket_path_for_connector = socket_path.clone();
->>>>>>> f08956ac
             let channel = Endpoint::try_from(DUMMY_URI_FOR_UNIX_SOCKET)?
                 .connect_timeout(Duration::from_secs(
                     config.daemon.client_connection_timeout_secs,
@@ -119,9 +108,6 @@
 
             let client = ProcessManagerClient::new(channel);
 
-<<<<<<< HEAD
-            Ok(Self { client })
-=======
             let mut daemon_client = Self { client };
 
             // Check daemon version and restart if needed
@@ -132,7 +118,6 @@
             }
 
             Ok(daemon_client)
->>>>>>> f08956ac
         }
 
         #[cfg(not(unix))]
@@ -141,8 +126,6 @@
         }
     }
 
-<<<<<<< HEAD
-=======
     async fn check_and_restart_if_needed(
         client: &mut Self,
         _socket_path: &Path,
@@ -184,7 +167,6 @@
         Ok(())
     }
 
->>>>>>> f08956ac
     pub fn inner(&mut self) -> &mut ProcessManagerClient<Channel> {
         &mut self.client
     }
